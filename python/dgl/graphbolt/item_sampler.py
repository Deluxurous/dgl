"""Item Sampler"""

from collections.abc import Mapping
from functools import partial
from typing import Callable, Iterator, Optional

<<<<<<< HEAD
import torch.distributed as dist
from torch.utils.data import default_collate, functional_datapipe
=======
from torch.utils.data import default_collate
>>>>>>> 9dc361c6
from torchdata.datapipes.iter import IterableWrapper, IterDataPipe

from ..base import dgl_warning

from ..batch import batch as dgl_batch
from ..heterograph import DGLGraph
from .itemset import ItemSet, ItemSetDict
from .minibatch import MiniBatch

__all__ = ["ItemSampler", "DistributedItemSampler", "minibatcher_default"]


def minibatcher_default(batch, names):
    """Default minibatcher.

    The default minibatcher maps a list of items to a `MiniBatch` with the
    same names as the items. The names of items are supposed to be provided
    and align with the data attributes of `MiniBatch`. If any unknown item name
    is provided, exception will be raised. If the names of items are not
    provided, the item list is returned as is and a warning will be raised.

    Parameters
    ----------
    batch : list
        List of items.
    names : Tuple[str] or None
        Names of items in `batch` with same length. The order should align
        with `batch`.

    Returns
    -------
    MiniBatch
        A minibatch.
    """
    if names is None:
        dgl_warning(
            "Failed to map item list to `MiniBatch` as the names of items are "
            "not provided. Please provide a customized `MiniBatcher`. "
            "The item list is returned as is."
        )
        return batch
    if len(names) == 1:
        # Handle the case of single item: batch = tensor([0, 1, 2, 3]), names =
        # ("seed_nodes",) as `zip(batch, names)` will iterate over the tensor
        # instead of the batch.
        init_data = {names[0]: batch}
    else:
        if isinstance(batch, Mapping):
            init_data = {
                name: {k: v[i] for k, v in batch.items()}
                for i, name in enumerate(names)
            }
        else:
            init_data = {name: item for item, name in zip(batch, names)}
    minibatch = MiniBatch()
    for name, item in init_data.items():
        if not hasattr(minibatch, name):
            dgl_warning(
                f"Unknown item name '{name}' is detected and added into "
                "`MiniBatch`. You probably need to provide a customized "
                "`MiniBatcher`."
            )
        if name == "node_pairs":
            # `node_pairs` is passed as a tensor in shape of `(N, 2)` and
            # should be converted to a tuple of `(src, dst)`.
            if isinstance(item, Mapping):
                item = {key: (item[key][:, 0], item[key][:, 1]) for key in item}
            else:
                item = (item[:, 0], item[:, 1])
        setattr(minibatch, name, item)
    return minibatch


class ItemSampler(IterDataPipe):
    """Item Sampler.

    Creates item subset of data which could be node IDs, node pairs with or
    without labels, node pairs with negative sources/destinations, DGLGraphs
    and heterogeneous counterparts.

    Note: This class `ItemSampler` is not decorated with
    `torchdata.datapipes.functional_datapipe` on purpose. This indicates it
    does not support function-like call. But any iterable datapipes from
    `torchdata` can be further appended.

    Parameters
    ----------
    item_set : ItemSet or ItemSetDict
        Data to be sampled.
    batch_size : int
        The size of each batch.
    minibatcher : Optional[Callable]
        A callable that takes in a list of items and returns a `MiniBatch`.
    drop_last : bool
        Option to drop the last batch if it's not full.
    shuffle : bool
        Option to shuffle before sample.

    Examples
    --------
    1. Node IDs.
    >>> import torch
    >>> from dgl import graphbolt as gb
    >>> item_set = gb.ItemSet(torch.arange(0, 10), names="seed_nodes")
    >>> item_sampler = gb.ItemSampler(
    ...     item_set, batch_size=4, shuffle=False, drop_last=False
    ... )
    >>> next(iter(item_sampler))
    MiniBatch(seed_nodes=tensor([0, 1, 2, 3]), node_pairs=None, labels=None,
        negative_srcs=None, negative_dsts=None, sampled_subgraphs=None,
        input_nodes=None, node_features=None, edge_features=None,
        compacted_node_pairs=None, compacted_negative_srcs=None,
        compacted_negative_dsts=None)

    2. Node pairs.
    >>> item_set = gb.ItemSet(torch.arange(0, 20).reshape(-1, 2),
    ...     names="node_pairs")
    >>> item_sampler = gb.ItemSampler(
    ...     item_set, batch_size=4, shuffle=False, drop_last=False
    ... )
    >>> next(iter(item_sampler))
    MiniBatch(seed_nodes=None,
        node_pairs=(tensor([0, 2, 4, 6]), tensor([1, 3, 5, 7])),
        labels=None, negative_srcs=None, negative_dsts=None,
        sampled_subgraphs=None, input_nodes=None, node_features=None,
        edge_features=None, compacted_node_pairs=None,
        compacted_negative_srcs=None, compacted_negative_dsts=None)

    3. Node pairs and labels.
    >>> item_set = gb.ItemSet(
    ...     (torch.arange(0, 20).reshape(-1, 2), torch.arange(10, 20)),
    ...     names=("node_pairs", "labels")
    ... )
    >>> item_sampler = gb.ItemSampler(
    ...     item_set, batch_size=4, shuffle=False, drop_last=False
    ... )
    >>> next(iter(item_sampler))
    MiniBatch(seed_nodes=None,
        node_pairs=(tensor([0, 2, 4, 6]), tensor([1, 3, 5, 7])),
        labels=tensor([10, 11, 12, 13]), negative_srcs=None,
        negative_dsts=None, sampled_subgraphs=None, input_nodes=None,
        node_features=None, edge_features=None, compacted_node_pairs=None,
        compacted_negative_srcs=None, compacted_negative_dsts=None)

    4. Node pairs and negative destinations.
    >>> node_pairs = torch.arange(0, 20).reshape(-1, 2)
    >>> negative_dsts = torch.arange(10, 30).reshape(-1, 2)
    >>> item_set = gb.ItemSet((node_pairs, negative_dsts), names=("node_pairs",
    ...     "negative_dsts"))
    >>> item_sampler = gb.ItemSampler(
    ...     item_set, batch_size=4, shuffle=False, drop_last=False
    ... )
    >>> next(iter(item_sampler))
    MiniBatch(seed_nodes=None,
        node_pairs=(tensor([0, 2, 4, 6]), tensor([1, 3, 5, 7])),
        labels=None, negative_srcs=None,
        negative_dsts=tensor([[10, 11],
        [12, 13],
        [14, 15],
        [16, 17]]), sampled_subgraphs=None, input_nodes=None,
        node_features=None, edge_features=None, compacted_node_pairs=None,
        compacted_negative_srcs=None, compacted_negative_dsts=None)

    5. DGLGraphs.
    >>> import dgl
    >>> graphs = [ dgl.rand_graph(10, 20) for _ in range(5) ]
    >>> item_set = gb.ItemSet(graphs)
    >>> item_sampler = gb.ItemSampler(item_set, 3)
    >>> list(item_sampler)
    [Graph(num_nodes=30, num_edges=60,
      ndata_schemes={}
      edata_schemes={}),
     Graph(num_nodes=20, num_edges=40,
      ndata_schemes={}
      edata_schemes={})]

    6. Further process batches with other datapipes such as
    `torchdata.datapipes.iter.Mapper`.
    >>> item_set = gb.ItemSet(torch.arange(0, 10))
    >>> data_pipe = gb.ItemSampler(item_set, 4)
    >>> def add_one(batch):
    ...     return batch + 1
    >>> data_pipe = data_pipe.map(add_one)
    >>> list(data_pipe)
    [tensor([1, 2, 3, 4]), tensor([5, 6, 7, 8]), tensor([ 9, 10])]

    7. Heterogeneous node IDs.
    >>> ids = {
    ...     "user": gb.ItemSet(torch.arange(0, 5), names="seed_nodes"),
    ...     "item": gb.ItemSet(torch.arange(0, 6), names="seed_nodes"),
    ... }
    >>> item_set = gb.ItemSetDict(ids)
    >>> item_sampler = gb.ItemSampler(item_set, batch_size=4)
    >>> next(iter(item_sampler))
    MiniBatch(seed_nodes={'user': tensor([0, 1, 2, 3])}, node_pairs=None,
    labels=None, negative_srcs=None, negative_dsts=None, sampled_subgraphs=None,
    input_nodes=None, node_features=None, edge_features=None,
    compacted_node_pairs=None, compacted_negative_srcs=None,
    compacted_negative_dsts=None)

    8. Heterogeneous node pairs.
    >>> node_pairs_like = torch.arange(0, 10).reshape(-1, 2)
    >>> node_pairs_follow = torch.arange(10, 20).reshape(-1, 2)
    >>> item_set = gb.ItemSetDict({
    ...     "user:like:item": gb.ItemSet(
    ...         node_pairs_like, names="node_pairs"),
    ...     "user:follow:user": gb.ItemSet(
    ...         node_pairs_follow, names="node_pairs"),
    ... })
    >>> item_sampler = gb.ItemSampler(item_set, batch_size=4)
    >>> next(iter(item_sampler))
    MiniBatch(seed_nodes=None,
        node_pairs={'user:like:item':
            (tensor([0, 2, 4, 6]), tensor([1, 3, 5, 7]))},
        labels=None, negative_srcs=None, negative_dsts=None,
        sampled_subgraphs=None, input_nodes=None, node_features=None,
        edge_features=None, compacted_node_pairs=None,
        compacted_negative_srcs=None, compacted_negative_dsts=None)

    9. Heterogeneous node pairs and labels.
    >>> node_pairs_like = torch.arange(0, 10).reshape(-1, 2)
    >>> labels_like = torch.arange(0, 10)
    >>> node_pairs_follow = torch.arange(10, 20).reshape(-1, 2)
    >>> labels_follow = torch.arange(10, 20)
    >>> item_set = gb.ItemSetDict({
    ...     "user:like:item": gb.ItemSet((node_pairs_like, labels_like),
    ...         names=("node_pairs", "labels")),
    ...     "user:follow:user": gb.ItemSet((node_pairs_follow, labels_follow),
    ...         names=("node_pairs", "labels")),
    ... })
    >>> item_sampler = gb.ItemSampler(item_set, batch_size=4)
    >>> next(iter(item_sampler))
    MiniBatch(seed_nodes=None,
        node_pairs={'user:like:item':
            (tensor([0, 2, 4, 6]), tensor([1, 3, 5, 7]))},
        labels={'user:like:item': tensor([0, 1, 2, 3])},
        negative_srcs=None, negative_dsts=None, sampled_subgraphs=None,
        input_nodes=None, node_features=None, edge_features=None,
        compacted_node_pairs=None, compacted_negative_srcs=None,
        compacted_negative_dsts=None)

    10. Heterogeneous node pairs and negative destinations.
    >>> node_pairs_like = torch.arange(0, 10).reshape(-1, 2)
    >>> negative_dsts_like = torch.arange(10, 20).reshape(-1, 2)
    >>> node_pairs_follow = torch.arange(20, 30).reshape(-1, 2)
    >>> negative_dsts_follow = torch.arange(30, 40).reshape(-1, 2)
    >>> item_set = gb.ItemSetDict({
    ...     "user:like:item": gb.ItemSet((node_pairs_like, negative_dsts_like),
    ...         names=("node_pairs", "negative_dsts")),
    ...     "user:follow:user": gb.ItemSet((node_pairs_follow,
    ...         negative_dsts_follow), names=("node_pairs", "negative_dsts")),
    ... })
    >>> item_sampler = gb.ItemSampler(item_set, batch_size=4)
    >>> next(iter(item_sampler))
    MiniBatch(seed_nodes=None,
        node_pairs={'user:like:item':
            (tensor([0, 2, 4, 6]), tensor([1, 3, 5, 7]))},
        labels=None, negative_srcs=None,
        negative_dsts={'user:like:item': tensor([[10, 11],
        [12, 13],
        [14, 15],
        [16, 17]])}, sampled_subgraphs=None, input_nodes=None,
        node_features=None, edge_features=None, compacted_node_pairs=None,
        compacted_negative_srcs=None, compacted_negative_dsts=None)
    """

    def __init__(
        self,
        item_set: ItemSet or ItemSetDict,
        batch_size: int,
        minibatcher: Optional[Callable] = minibatcher_default,
        drop_last: Optional[bool] = False,
        shuffle: Optional[bool] = False,
    ) -> None:
        super().__init__()
        self._names = item_set.names
        self._item_set = IterableWrapper(item_set)
        self._batch_size = batch_size
        self._minibatcher = minibatcher
        self._drop_last = drop_last
        self._shuffle = shuffle

    @staticmethod
    def _collate(batch):
        """Collate items into a batch. For internal use only."""
        data = next(iter(batch))
        if isinstance(data, DGLGraph):
            return dgl_batch(batch)
        elif isinstance(data, Mapping):
            assert len(data) == 1, "Only one type of data is allowed."
            # Collect all the keys.
            keys = {key for item in batch for key in item.keys()}
            # Collate each key.
            return {
                key: default_collate(
                    [item[key] for item in batch if key in item]
                )
                for key in keys
            }
        return default_collate(batch)

    def __iter__(self) -> Iterator:
        data_pipe = self._item_set

        # Shuffle before batch.
        if self._shuffle:
            # `torchdata.datapipes.iter.Shuffler` works with stream too.
            # To ensure randomness, make sure the buffer size is at least 10
            # times the batch size.
            buffer_size = max(10000, 10 * self._batch_size)
            data_pipe = data_pipe.shuffle(buffer_size=buffer_size)

        # Batch.
        data_pipe = data_pipe.batch(
            batch_size=self._batch_size,
            drop_last=self._drop_last,
        )

        # Collate.
        data_pipe = data_pipe.collate(collate_fn=self._collate)

        # Map to minibatch.
        data_pipe = data_pipe.map(partial(self._minibatcher, names=self._names))

        return iter(data_pipe)


@functional_datapipe("distributed_sample_item")
class DistributedItemSampler(ItemSampler):
    """Distributed Item Sampler.

    This sampler creates a distributed subset of items from the given data set,
    which can be used for training with PyTorch's Distributed Data Parallel
    (DDP). The items can be node IDs, node pairs with or without labels, node
    pairs with negative sources/destinations, DGLGraphs, or heterogeneous
    counterparts. The original item set is sharded such that each replica
    (process) receives an exclusive subset.

    Note: This class `DistributedItemSampler` is not decorated with
    `torchdata.datapipes.functional_datapipe` on purpose. This indicates it
    does not support function-like call. But any iterable datapipes from
    `torchdata` can be further appended.

    Parameters
    ----------
    item_set : ItemSet or ItemSetDict
        Data to be sampled.
    batch_size : int
        The size of each batch.
    minibatcher : Optional[Callable]
        A callable that takes in a list of items and returns a `MiniBatch`.
    drop_last : bool
        Option to drop the last batch if it's not full.
    shuffle : bool
        Option to shuffle before sample.
    num_replicas: int
        The number of model replicas that will be created during Distributed
        Data Parallel (DDP) training. By default, the world size is retrieved
        from the current distributed group.
    drop_uneven_inputs : bool
        Option to make sure the numbers of batches for each replica are the
        same. If some of the replicas have more batches than the others, the
        redundant batches of those replicas will be dropped. If the drop_last
        parameter is also set to True, the last batch will be dropped before the
        redundant batches are dropped.
        Note: When using Distributed Data Parallel (DDP) training, the program
        may hang or error if the a replica has fewer inputs. It is recommended
        to use the Join Context Manager provided by PyTorch to solve this
        problem. Please refer to
        https://pytorch.org/tutorials/advanced/generic_join.html. However, this
        option can be used if the Join Context Manager is not helpful for any
        reason.

    Examples
    --------
    1. num_replica = 4, batch_size = 2, shuffle = False, drop_last = False,
    drop_uneven_inputs = False, item_set = [0, 1, 2, 3, 4, 5, 6, 7, 8, 9]
    Replica#0 gets [[0, 4], [8,]]
    Replica#1 gets [[1, 5], [9,]]
    Replica#2 gets [[2, 6],]
    Replica#3 gets [[3, 7],]
    """

    def __init__(
        self,
        item_set: ItemSet or ItemSetDict,
        batch_size: int,
        minibatcher: Optional[Callable] = minibatcher_default,
        drop_last: Optional[bool] = False,
        shuffle: Optional[bool] = False,
        num_replicas: Optional[int] = None,
        drop_uneven_inputs: Optional[bool] = False,
    ) -> None:
        super().__init__(item_set, batch_size, minibatcher, drop_last, shuffle)
        self._drop_uneven_inputs = drop_uneven_inputs
        # Apply a sharding filter to distribute the items.
        self._item_set = self._item_set.sharding_filter()
        # Get world size.
        if num_replicas is None:
            assert (
                dist.is_available()
            ), "Requires distributed package to be available"
            num_replicas = dist.get_world_size()
        total_len = len(item_set)
        # Calculate the number of batches for each replica.
        self._num_batches = total_len // (num_replicas * batch_size) + (
            (not drop_last)
            and (total_len % (num_replicas * batch_size) >= num_replicas)
        )

    def __iter__(self) -> Iterator:
        data_pipe = self._item_set

        # Shuffle before batch.
        if self._shuffle:
            # `torchdata.datapipes.iter.Shuffler` works with stream too.
            # To ensure randomness, make sure the buffer size is at least 10
            # times the batch size.
            buffer_size = max(10000, 10 * self._batch_size)
            data_pipe = data_pipe.shuffle(buffer_size=buffer_size)

        # Batch.
        data_pipe = data_pipe.batch(
            batch_size=self._batch_size,
            drop_last=self._drop_last,
        )

        # If drop_uneven_inputs is True, drop the excessive inputs by limiting
        # the length of the datapipe.
        if self._drop_uneven_inputs:
            data_pipe = data_pipe.header(self._num_batches)

        # Collate.
        data_pipe = data_pipe.collate(collate_fn=self._collate)

        # Map to minibatch.
        data_pipe = data_pipe.map(partial(self._minibatcher, names=self._names))

        return iter(data_pipe)<|MERGE_RESOLUTION|>--- conflicted
+++ resolved
@@ -4,12 +4,8 @@
 from functools import partial
 from typing import Callable, Iterator, Optional
 
-<<<<<<< HEAD
 import torch.distributed as dist
-from torch.utils.data import default_collate, functional_datapipe
-=======
 from torch.utils.data import default_collate
->>>>>>> 9dc361c6
 from torchdata.datapipes.iter import IterableWrapper, IterDataPipe
 
 from ..base import dgl_warning
@@ -337,7 +333,6 @@
         return iter(data_pipe)
 
 
-@functional_datapipe("distributed_sample_item")
 class DistributedItemSampler(ItemSampler):
     """Distributed Item Sampler.
 
