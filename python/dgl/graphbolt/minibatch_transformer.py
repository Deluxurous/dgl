--- conflicted
+++ resolved
@@ -39,27 +39,4 @@
         assert isinstance(
             minibatch, (MiniBatch, DGLMiniBatch)
         ), "The transformer output should be an instance of MiniBatch"
-<<<<<<< HEAD
-        return minibatch
-=======
-        return minibatch
-
-
-@functional_datapipe("to_dgl")
-class DGLMiniBatchConverter(Mapper):
-    """Convert a graphbolt mini-batch to a dgl mini-batch.
-
-    Functional name: :obj:`to_dgl`.
-
-    Parameters
-    ----------
-    datapipe : DataPipe
-        The datapipe.
-    """
-
-    def __init__(
-        self,
-        datapipe,
-    ):
-        super().__init__(datapipe, MiniBatch.to_dgl)
->>>>>>> a1724c18
+        return minibatch